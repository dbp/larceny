{-# LANGUAGE GeneralizedNewtypeDeriving #-}
{-# LANGUAGE OverloadedStrings          #-}

module Larceny where

import           Control.Monad       (filterM)
import           Control.Monad.State (StateT, evalStateT)
import           Data.Hashable       (Hashable)
import qualified Data.HashSet        as HS
import           Data.Map            (Map)
import qualified Data.Map            as M
import           Data.Maybe          (fromMaybe, mapMaybe)
import           Data.Monoid         ((<>))
import qualified Data.Set            as S
import           Data.Text           (Text)
import qualified Data.Text           as T
import qualified Data.Text.Lazy      as LT
import qualified Data.Text.Lazy.IO   as LT
import           Data.Traversable    (for)
import           Html                (plainNodes)
import           System.Directory    (doesDirectoryExist, listDirectory)
import           System.FilePath     (dropExtension, takeExtension)
import qualified Text.HTML.DOM       as D
import           Text.Read           (readMaybe)
import qualified Text.XML            as X
------------
import           Html                (plainNodes)


newtype Blank = Blank Text deriving (Eq, Show, Ord, Hashable)
type AttrArgs = Map Text Text
newtype Fill s = Fill { unFill :: AttrArgs
                               -> (Path, Template s)
                               -> Library s
                               -> StateT s IO Text }
type Substitutions s = Map Blank (Fill s)
type Path = [Text]
newtype Template s = Template { runTemplate :: Path
                                            -> Substitutions s
                                            -> Library s
                                            -> StateT s IO Text }
type Library s = Map Path (Template s)

<<<<<<< HEAD
data Overrides = Overrides { customPlainNodes :: HS.HashSet Text
=======
data Overrides = Overrides { customPlainNodes   :: HS.HashSet Text
>>>>>>> a104ddc1
                           , overridePlainNodes :: HS.HashSet Text}

defaultOverrides :: Overrides
defaultOverrides = Overrides mempty mempty

<<<<<<< HEAD

=======
>>>>>>> a104ddc1
render :: Library s -> s -> Path -> IO (Maybe Text)
render l = renderWith l mempty

renderWith :: Library s -> Substitutions s -> s -> Path -> IO (Maybe Text)
renderWith l sub s p = M.lookup p l `for` \(Template run) -> evalStateT (run p rc) s
  where rc = defaultRenderContext l sub

loadTemplates :: FilePath -> Overrides -> IO (Library s)
<<<<<<< HEAD
loadTemplates path o =
  do tpls <- getAllTemplates path
     M.fromList <$> mapM (\file -> do content <- LT.readFile (path <> "/" <> file)
                                      return (mkPath file, parseWithOverrides o content))
=======
loadTemplates path overrides =
  do tpls <- getAllTemplates path
     M.fromList <$> mapM (\file -> do content <- LT.readFile (path <> "/" <> file)
                                      return (mkPath file, parseWithOverrides overrides content))
>>>>>>> a104ddc1
                         tpls
  where mkPath p = T.splitOn "/" $ T.pack $ dropExtension p

getAllTemplates :: FilePath -> IO [FilePath]
getAllTemplates path =
  do cs <- listDirectory path
     let tpls = filter ((== ".tpl") . takeExtension) cs
     dirs <- filterM (doesDirectoryExist . (\d -> path <> "/" <> d)) cs
     rs <- mapM (\dir -> do r <- getAllTemplates (path <> "/" <> dir)
                            return $ map (\p -> dir <> "/" <> p) r) dirs
     return $ tpls ++ concat rs

need :: Path -> Substitutions s -> [Blank] -> Text -> Text
need pth m keys rest =
  let d = S.difference (S.fromList keys) (M.keysSet m)
  in if S.null d
     then rest
     else error $ "Template " <> show pth
          <> " is missing substitutions for blanks: " <> show d

add :: Substitutions s -> Template s -> Template s
add mouter tpl =
  Template (\pth rc -> runTemplate tpl pth rc { substitutions = ((substitutions rc) `M.union` mouter) })

textFill :: Text -> Fill s
textFill t = textFill' (return t)

textFill' :: StateT s IO Text -> Fill s
textFill' t = Fill $ \_m _t _l -> t

useAttrs :: (AttrArgs -> Fill s) -> Fill s
useAttrs f = Fill $ \atrs (pth, tpl) lib ->
     unFill (f atrs) atrs (pth, tpl) lib

data AttrError = AttrMissing
               | AttrUnparsable Text
               | AttrOtherError Text deriving (Eq, Show)

class FromAttr a where
  readAttr :: Maybe Text -> Either AttrError a

instance FromAttr Text where
  readAttr = maybe (Left AttrMissing) Right
instance FromAttr Int where
  readAttr (Just attr) = maybe (Left $ AttrUnparsable "Int") Right $ readMaybe $ T.unpack attr
  readAttr Nothing = Left AttrMissing
instance FromAttr a => FromAttr (Maybe a) where
  readAttr = traverse $ readAttr . Just

a :: FromAttr a => Text -> (a -> b) -> AttrArgs -> b
a attrName k attrs =
  let mAttr = M.lookup attrName attrs in
  k (either (error . T.unpack . attrError) id (readAttr mAttr))
  where attrError AttrMissing        = "Attribute error: Unable to find attribute \"" <>
                                       attrName <> "\"."
        attrError (AttrUnparsable t) = "Attribute error: Unable to parse attribute \""
                                       <> attrName <> "\" as type " <> t <> "."
        attrError (AttrOtherError t) = "Attribute error: " <> t

(%) :: (a -> AttrArgs -> b) -> (b -> AttrArgs -> c) ->  a -> AttrArgs -> c
(%) f1 f2 fun attrs = f2 (f1 fun attrs) attrs

mapSubs :: (a -> Substitutions s)
        -> [a]
        -> Fill s
mapSubs f xs = Fill $ \_attrs (pth, tpl) lib ->
    T.concat <$>  mapM (\n -> runTemplate tpl pth (f n) lib) xs

mapSubs' :: (a -> StateT s IO (Substitutions s)) -> [a] -> Fill s
mapSubs' f xs = Fill $
  \_m (pth, tpl) lib ->
    T.concat <$>  mapM (\x -> do
                           s' <- f x
                           runTemplate tpl pth s' lib) xs

subs :: [(Text, Fill s)] -> Substitutions s
subs = M.fromList . map (\(x, y) -> (Blank x, y))

fillChildren :: Fill s
fillChildren = fillChildrenWith mempty

fillChildrenWith :: Substitutions s -> Fill s
fillChildrenWith m = maybeFillChildrenWith (Just m)

fillChildrenWith' :: StateT s IO (Substitutions s) -> Fill s
fillChildrenWith' m = maybeFillChildrenWith' (Just <$> m)

maybeFillChildrenWith :: Maybe (Substitutions s) -> Fill s
maybeFillChildrenWith Nothing = textFill ""
maybeFillChildrenWith (Just s) = Fill $ \_s (pth, Template tpl) l ->
  tpl pth s l

maybeFillChildrenWith' :: StateT s IO (Maybe (Substitutions s)) -> Fill s
maybeFillChildrenWith' sMSubs = Fill $ \_s (pth, Template tpl) l -> do
  mSubs <- sMSubs
  case mSubs of
    Nothing -> return ""
    Just s  -> tpl pth s l

parseWithOverrides :: Overrides -> LT.Text -> Template s
parseWithOverrides o t =
  let (X.Document _ (X.Element _ _ nodes) _) = D.parseLT ("<div>" <> t <> "</div>")
  in mk o nodes

parse :: LT.Text -> Template s
parse = parseWithOverrides defaultOverrides

mk :: Overrides -> [X.Node] -> Template s
<<<<<<< HEAD
mk o nodes = let unbound = findUnbound o nodes
           in Template $ \pth rc ->
                need pth (substitutions rc) (map Blank unbound) <$>
                (T.concat <$> process pth rc unbound nodes)
=======
mk o nodes =
  let unbound = findUnbound o nodes in
  Template $ \pth m l ->
    need pth m (map Blank unbound) <$>
    (T.concat <$> process (ProcessContext pth m l o unbound nodes))
>>>>>>> a104ddc1

fillIn :: Text -> Substitutions s -> Fill s
fillIn tn m =
  fromMaybe
     (error $ "Missing fill for blank: \"" <> T.unpack tn <> "\"")
     (M.lookup (Blank tn) m)

<<<<<<< HEAD
process :: Path -> RenderContext s -> [Text] -> [X.Node] -> StateT s IO [Text]
process _ _ _ [] = return []
process pth rc unbound (X.NodeElement (X.Element "bind" atr kids):ns) =
  let tagName = atr M.! "tag"
      newSubs = subs [(tagName, Fill $ \_a _t _l -> runTemplate (mk kids) pth m l)] in
  process pth (newSubs `M.union` m) l unbound ns
process pth m l unbound (n:ns) = do
  processedNode <-
    case n of
      X.NodeElement (X.Element "apply" atr kids) -> processApply pth rc atr kids
      X.NodeElement (X.Element tn atr kids) | HS.member (X.nameLocalName tn) os
                                                 -> processFancy pth rc tn atr kids
      X.NodeElement (X.Element tn atr kids) | HS.member (X.nameLocalName tn) plainNodes
                                                 -> processPlain pth rc unbound tn atr kids
      X.NodeElement (X.Element tn atr kids)      -> processFancy pth rc tn atr kids
      X.NodeContent t                            -> return [t]
      X.NodeComment c                            -> return ["<!--" <> c <> "-->"]
      X.NodeInstruction _                        -> return []
  restOfNodes <- process pth rc unbound ns
=======
data ProcessContext s = ProcessContext { pcPath      :: Path
                                       , pcSubs      :: Substitutions s
                                       , pcLib       :: Library s
                                       , pcOverrides :: Overrides
                                       , pcUnbound   :: [Text]
                                       , pcNodes     :: [X.Node] }

process :: ProcessContext s ->
           StateT s IO [Text]
process (ProcessContext _ _ _ _ _ []) = return []
process pc@(ProcessContext _ _ _ _ _ (X.NodeElement (X.Element "bind" atr kids):ns)) =
  processBind (pc { pcNodes = ns }) atr kids
process pc = do
  let (currentNode: nextNodes) = pcNodes pc
      nextPc = pc { pcNodes = nextNodes}
  processedNode <-
    case currentNode of
      X.NodeElement (X.Element "apply" atr kids) -> processApply nextPc atr kids
      X.NodeElement (X.Element tn atr kids) | isPlain tn (pcOverrides pc)
                                                 -> processPlain nextPc tn atr kids
      X.NodeElement (X.Element tn atr kids)      -> processFancy nextPc tn atr kids
      X.NodeContent t                            -> return [t]
      X.NodeComment c                            -> return ["<!--" <> c <> "-->"]
      X.NodeInstruction _                        -> return []
  restOfNodes <- process nextPc
>>>>>>> a104ddc1
  return $ processedNode ++ restOfNodes

isPlain :: X.Name -> Overrides -> Bool
isPlain tn os =
  let allPlainNodes = (customPlainNodes os `HS.union` plainNodes)
                      `HS.difference` overridePlainNodes os in
  HS.member (X.nameLocalName tn) allPlainNodes

-- Add the open tag and attributes, process the children, then close
-- the tag.
<<<<<<< HEAD
processPlain :: Path -> RenderContext s -> [Text] ->
                 X.Name -> Map X.Name Text -> [X.Node] -> StateT s IO [Text]
processPlain pth rc unbound tn atr kids = do
  atrs <- attrsToText atr
  processed <- process pth rc unbound kids
=======
processPlain :: ProcessContext s ->
                X.Name ->
                Map X.Name Text ->
                [X.Node] ->
                StateT s IO [Text]
processPlain pc@(ProcessContext _ m l o _ _) tn atr kids = do
  atrs <- attrsToText atr
  processed <- process (pc { pcNodes = kids })
>>>>>>> a104ddc1
  let tagName = X.nameLocalName tn
  return $ ["<" <> tagName <> atrs <> ">"]
           ++ processed
           ++ ["</" <> tagName <> ">"]
  where attrsToText attrs = T.concat <$> mapM attrToText (M.toList attrs)
        attrToText (k,v) =
          let name = X.nameLocalName k in
          case mUnboundAttr (k,v) of
            Just hole -> do filledIn <- unFill (fillIn hole m) mempty ([], mk o []) l
                            return $ " " <> name <> "=\"" <> filledIn  <> "\""
            Nothing   -> return $ " " <> name <> "=\"" <> v <> "\""

-- Look up the Fill for the hole.  Apply the Fill to a map of
-- attributes, a Template made from the child nodes (adding in the
-- outer substitution) and the library.
<<<<<<< HEAD
processFancy :: Path -> RenderContext s ->
                X.Name -> Map X.Name Text -> [X.Node] -> StateT s IO [Text]
processFancy pth rc tn atr kids =
  let tagName = X.nameLocalName tn in
  sequence [ unFill (fillIn tagName m) (M.mapKeys X.nameLocalName atr) (pth, add m (mk kids)) l
=======
processFancy :: ProcessContext s ->
                X.Name ->
                Map X.Name Text ->
                [X.Node] ->
                StateT s IO [Text]
processFancy (ProcessContext pth m l o _ _) tn atr kids =
  let tagName = X.nameLocalName tn in
  sequence [ unFill (fillIn tagName m)
                    (M.mapKeys X.nameLocalName atr)
                    (pth, add m (mk o kids)) l]

processBind :: ProcessContext s ->
               Map X.Name Text ->
               [X.Node] ->
               StateT s IO [Text]
processBind (ProcessContext pth m l o unbound nodes) atr kids =
  let tagName = atr M.! "tag"
      newSubs = subs [(tagName, Fill $ \_a _t _l ->
                                       runTemplate (mk o kids) pth m l)] in
  process (ProcessContext pth (newSubs `M.union` m) l o unbound nodes)
>>>>>>> a104ddc1

-- Look up the template that's supposed to be applied in the library,
-- create a substitution for the content hole using the child elements
-- of the apply tag, then run the template with that substitution
-- combined with outer substitution and the library. Phew.
<<<<<<< HEAD
processApply :: Path -> RenderContext s ->
                 Map X.Name Text -> [X.Node] -> StateT s IO [Text]
processApply pth rc atr kids = do
  let tplPath = T.splitOn "/" $ fromMaybe (error "No template name given.")
                                          (M.lookup "template" atr)
  let (absolutePath, tplToApply) = case findTemplate (init pth) tplPath of
                                    (_, Nothing) -> error $ "Couldn't find " <> show tplPath <> " relative to " <> show pth <> "."
                                    (targetPath, Just tpl) -> (targetPath, tpl)
  contentTpl <- runTemplate (mk kids) pth m l
=======
processApply :: ProcessContext s ->
                Map X.Name Text ->
                [X.Node] ->
                StateT s IO [Text]
processApply (ProcessContext pth m l o _ _) atr kids = do
  let (absolutePath, tplToApply) = findTemplateFromAttrs pth l atr
  contentTpl <- runTemplate (mk o kids) pth m l
>>>>>>> a104ddc1
  let contentSub = subs [("apply-content",
                         textFill contentTpl)]
  sequence [ runTemplate tplToApply absolutePath (contentSub `M.union` m) l ]

findTemplateFromAttrs :: Path ->
                         Library s ->
                         Map X.Name Text ->
                         (Path, Template s)
findTemplateFromAttrs pth l atr =
  let tplPath = T.splitOn "/" $ fromMaybe (error "No template name given.")
                                          (M.lookup "template" atr) in
  case findTemplate (init pth) tplPath of
    (_, Nothing) -> error $ "Couldn't find " <> show tplPath <> " relative to " <> show pth <> "."
    (targetPath, Just tpl) -> (targetPath, tpl)
  where findTemplate [] targetPath = (targetPath, M.lookup targetPath l)
        findTemplate pth' targetPath =
          case M.lookup (pth' ++ targetPath) l of
            Just tpl -> (pth' ++ targetPath, Just tpl)
            Nothing -> findTemplate (init pth') targetPath

findUnbound :: Overrides -> [X.Node] -> [Text]
findUnbound _ [] = []
findUnbound o (X.NodeElement (X.Element name atr kids):ns) =
<<<<<<< HEAD
     let os = overridePlainNodes o
         tn = X.nameLocalName name in
     if tn == "apply" || tn == "bind" || HS.member tn plainNodes
     then
       if HS.member tn os
       then tn : findUnboundAttrs atr ++ findUnbound o ns
       else findUnboundAttrs atr ++ findUnbound o kids
=======
     let tn = X.nameLocalName name in
     if tn == "apply" || tn == "bind" || isPlain name o
     then findUnboundAttrs atr ++ findUnbound o kids
>>>>>>> a104ddc1
     else tn : findUnboundAttrs atr ++ findUnbound o ns
findUnbound o (_:ns) = findUnbound o ns

findUnboundAttrs :: Map X.Name Text -> [Text]
findUnboundAttrs atrs = mapMaybe mUnboundAttr (M.toList atrs)

mUnboundAttr :: (X.Name, Text) -> Maybe Text
mUnboundAttr (_, value) = do
  endVal <- T.stripPrefix "${" value
  T.stripSuffix "}" endVal


{-# ANN module ("HLint: ignore Redundant lambda" :: String) #-}
{-# ANN module ("HLint: ignore Use first" :: String) #-}<|MERGE_RESOLUTION|>--- conflicted
+++ resolved
@@ -17,7 +17,6 @@
 import qualified Data.Text.Lazy      as LT
 import qualified Data.Text.Lazy.IO   as LT
 import           Data.Traversable    (for)
-import           Html                (plainNodes)
 import           System.Directory    (doesDirectoryExist, listDirectory)
 import           System.FilePath     (dropExtension, takeExtension)
 import qualified Text.HTML.DOM       as D
@@ -41,39 +40,25 @@
                                             -> StateT s IO Text }
 type Library s = Map Path (Template s)
 
-<<<<<<< HEAD
-data Overrides = Overrides { customPlainNodes :: HS.HashSet Text
-=======
 data Overrides = Overrides { customPlainNodes   :: HS.HashSet Text
->>>>>>> a104ddc1
                            , overridePlainNodes :: HS.HashSet Text}
 
 defaultOverrides :: Overrides
 defaultOverrides = Overrides mempty mempty
 
-<<<<<<< HEAD
-
-=======
->>>>>>> a104ddc1
 render :: Library s -> s -> Path -> IO (Maybe Text)
 render l = renderWith l mempty
 
 renderWith :: Library s -> Substitutions s -> s -> Path -> IO (Maybe Text)
-renderWith l sub s p = M.lookup p l `for` \(Template run) -> evalStateT (run p rc) s
-  where rc = defaultRenderContext l sub
+renderWith l sub s p = M.lookup p l `for` \(Template run) -> evalStateT (run p sub l) s
 
 loadTemplates :: FilePath -> Overrides -> IO (Library s)
-<<<<<<< HEAD
-loadTemplates path o =
-  do tpls <- getAllTemplates path
-     M.fromList <$> mapM (\file -> do content <- LT.readFile (path <> "/" <> file)
-                                      return (mkPath file, parseWithOverrides o content))
-=======
 loadTemplates path overrides =
   do tpls <- getAllTemplates path
-     M.fromList <$> mapM (\file -> do content <- LT.readFile (path <> "/" <> file)
-                                      return (mkPath file, parseWithOverrides overrides content))
->>>>>>> a104ddc1
+     M.fromList <$>
+       mapM (\file -> do content <- LT.readFile (path <> "/" <> file)
+                         return (mkPath file,
+                                 parseWithOverrides overrides content))
                          tpls
   where mkPath p = T.splitOn "/" $ T.pack $ dropExtension p
 
@@ -96,7 +81,7 @@
 
 add :: Substitutions s -> Template s -> Template s
 add mouter tpl =
-  Template (\pth rc -> runTemplate tpl pth rc { substitutions = ((substitutions rc) `M.union` mouter) })
+  Template (\pth minner l -> runTemplate tpl pth (minner`M.union` mouter) l)
 
 textFill :: Text -> Fill s
 textFill t = textFill' (return t)
@@ -182,18 +167,11 @@
 parse = parseWithOverrides defaultOverrides
 
 mk :: Overrides -> [X.Node] -> Template s
-<<<<<<< HEAD
-mk o nodes = let unbound = findUnbound o nodes
-           in Template $ \pth rc ->
-                need pth (substitutions rc) (map Blank unbound) <$>
-                (T.concat <$> process pth rc unbound nodes)
-=======
 mk o nodes =
   let unbound = findUnbound o nodes in
   Template $ \pth m l ->
     need pth m (map Blank unbound) <$>
     (T.concat <$> process (ProcessContext pth m l o unbound nodes))
->>>>>>> a104ddc1
 
 fillIn :: Text -> Substitutions s -> Fill s
 fillIn tn m =
@@ -201,27 +179,6 @@
      (error $ "Missing fill for blank: \"" <> T.unpack tn <> "\"")
      (M.lookup (Blank tn) m)
 
-<<<<<<< HEAD
-process :: Path -> RenderContext s -> [Text] -> [X.Node] -> StateT s IO [Text]
-process _ _ _ [] = return []
-process pth rc unbound (X.NodeElement (X.Element "bind" atr kids):ns) =
-  let tagName = atr M.! "tag"
-      newSubs = subs [(tagName, Fill $ \_a _t _l -> runTemplate (mk kids) pth m l)] in
-  process pth (newSubs `M.union` m) l unbound ns
-process pth m l unbound (n:ns) = do
-  processedNode <-
-    case n of
-      X.NodeElement (X.Element "apply" atr kids) -> processApply pth rc atr kids
-      X.NodeElement (X.Element tn atr kids) | HS.member (X.nameLocalName tn) os
-                                                 -> processFancy pth rc tn atr kids
-      X.NodeElement (X.Element tn atr kids) | HS.member (X.nameLocalName tn) plainNodes
-                                                 -> processPlain pth rc unbound tn atr kids
-      X.NodeElement (X.Element tn atr kids)      -> processFancy pth rc tn atr kids
-      X.NodeContent t                            -> return [t]
-      X.NodeComment c                            -> return ["<!--" <> c <> "-->"]
-      X.NodeInstruction _                        -> return []
-  restOfNodes <- process pth rc unbound ns
-=======
 data ProcessContext s = ProcessContext { pcPath      :: Path
                                        , pcSubs      :: Substitutions s
                                        , pcLib       :: Library s
@@ -247,7 +204,6 @@
       X.NodeComment c                            -> return ["<!--" <> c <> "-->"]
       X.NodeInstruction _                        -> return []
   restOfNodes <- process nextPc
->>>>>>> a104ddc1
   return $ processedNode ++ restOfNodes
 
 isPlain :: X.Name -> Overrides -> Bool
@@ -258,13 +214,6 @@
 
 -- Add the open tag and attributes, process the children, then close
 -- the tag.
-<<<<<<< HEAD
-processPlain :: Path -> RenderContext s -> [Text] ->
-                 X.Name -> Map X.Name Text -> [X.Node] -> StateT s IO [Text]
-processPlain pth rc unbound tn atr kids = do
-  atrs <- attrsToText atr
-  processed <- process pth rc unbound kids
-=======
 processPlain :: ProcessContext s ->
                 X.Name ->
                 Map X.Name Text ->
@@ -273,7 +222,6 @@
 processPlain pc@(ProcessContext _ m l o _ _) tn atr kids = do
   atrs <- attrsToText atr
   processed <- process (pc { pcNodes = kids })
->>>>>>> a104ddc1
   let tagName = X.nameLocalName tn
   return $ ["<" <> tagName <> atrs <> ">"]
            ++ processed
@@ -289,13 +237,6 @@
 -- Look up the Fill for the hole.  Apply the Fill to a map of
 -- attributes, a Template made from the child nodes (adding in the
 -- outer substitution) and the library.
-<<<<<<< HEAD
-processFancy :: Path -> RenderContext s ->
-                X.Name -> Map X.Name Text -> [X.Node] -> StateT s IO [Text]
-processFancy pth rc tn atr kids =
-  let tagName = X.nameLocalName tn in
-  sequence [ unFill (fillIn tagName m) (M.mapKeys X.nameLocalName atr) (pth, add m (mk kids)) l
-=======
 processFancy :: ProcessContext s ->
                 X.Name ->
                 Map X.Name Text ->
@@ -316,23 +257,11 @@
       newSubs = subs [(tagName, Fill $ \_a _t _l ->
                                        runTemplate (mk o kids) pth m l)] in
   process (ProcessContext pth (newSubs `M.union` m) l o unbound nodes)
->>>>>>> a104ddc1
 
 -- Look up the template that's supposed to be applied in the library,
 -- create a substitution for the content hole using the child elements
 -- of the apply tag, then run the template with that substitution
 -- combined with outer substitution and the library. Phew.
-<<<<<<< HEAD
-processApply :: Path -> RenderContext s ->
-                 Map X.Name Text -> [X.Node] -> StateT s IO [Text]
-processApply pth rc atr kids = do
-  let tplPath = T.splitOn "/" $ fromMaybe (error "No template name given.")
-                                          (M.lookup "template" atr)
-  let (absolutePath, tplToApply) = case findTemplate (init pth) tplPath of
-                                    (_, Nothing) -> error $ "Couldn't find " <> show tplPath <> " relative to " <> show pth <> "."
-                                    (targetPath, Just tpl) -> (targetPath, tpl)
-  contentTpl <- runTemplate (mk kids) pth m l
-=======
 processApply :: ProcessContext s ->
                 Map X.Name Text ->
                 [X.Node] ->
@@ -340,7 +269,6 @@
 processApply (ProcessContext pth m l o _ _) atr kids = do
   let (absolutePath, tplToApply) = findTemplateFromAttrs pth l atr
   contentTpl <- runTemplate (mk o kids) pth m l
->>>>>>> a104ddc1
   let contentSub = subs [("apply-content",
                          textFill contentTpl)]
   sequence [ runTemplate tplToApply absolutePath (contentSub `M.union` m) l ]
@@ -364,19 +292,9 @@
 findUnbound :: Overrides -> [X.Node] -> [Text]
 findUnbound _ [] = []
 findUnbound o (X.NodeElement (X.Element name atr kids):ns) =
-<<<<<<< HEAD
-     let os = overridePlainNodes o
-         tn = X.nameLocalName name in
-     if tn == "apply" || tn == "bind" || HS.member tn plainNodes
-     then
-       if HS.member tn os
-       then tn : findUnboundAttrs atr ++ findUnbound o ns
-       else findUnboundAttrs atr ++ findUnbound o kids
-=======
      let tn = X.nameLocalName name in
      if tn == "apply" || tn == "bind" || isPlain name o
      then findUnboundAttrs atr ++ findUnbound o kids
->>>>>>> a104ddc1
      else tn : findUnboundAttrs atr ++ findUnbound o ns
 findUnbound o (_:ns) = findUnbound o ns
 
